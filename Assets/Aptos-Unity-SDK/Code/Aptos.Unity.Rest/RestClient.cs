--- conflicted
+++ resolved
@@ -157,11 +157,9 @@
         }
 
         /// <summary>
-<<<<<<< HEAD
         /// Get an account's balance.    
         /// 
         /// The <c>/account</{address}/resource/{coin_type}</c> endpoint for AptosCoin returns the following response:     
-=======
         /// Gets Account Sequence Number
         /// </summary>
         /// <param name="callback">Callback function used after response is received.</param>
@@ -193,7 +191,6 @@
         /// Get an account's balance.
         ///
         /// The <c>/account</{address}/resource/{coin_type}</c> endpoint for AptosCoin returns the following response:
->>>>>>> f0fa7035
         /// <code>
         /// {
         ///     "type":"0x1::coin::CoinStore<0x1::aptos_coin::AptosCoin>",
@@ -273,34 +270,6 @@
         }
 
         /// <summary>
-        /// Gets Account Sequence Number
-        /// </summary>
-        /// <param name="callback">Callback function used after response is received.</param>
-        /// <param name="accountAddress">Address of the account.</param>
-        /// <returns>Calls <c>callback</c> function with <c>(string, ResponseInfo)</c>: \n
-        /// A Sequence number as a string - null if the request fails, and a response object containing the response details. </returns>
-        public IEnumerator GetAccountSequenceNumber(Action<string, ResponseInfo> callback, AccountAddress accountAddress)
-        {
-            AccountData accountData = new AccountData();
-            ResponseInfo responseInfo = new ResponseInfo();
-            Coroutine cor = StartCoroutine(GetAccount((_accountData, _responseInfo) => {
-                accountData = _accountData;
-                responseInfo = _responseInfo;
-            }, accountAddress));
-            yield return cor;
-
-            if (responseInfo.status != ResponseInfo.Status.Success)
-            {
-                callback(null, responseInfo);
-                yield break;
-            }
-
-            string sequenceNumber = accountData.SequenceNumber;
-
-            callback(sequenceNumber, responseInfo);
-        }
-
-        /// <summary>
         /// Get a resource of a given type from an account.
         /// NOTE: The response is a complex object of types only known to the developer writing the contracts.
         /// This function return a string and expect the developer to deserialize it into an object.
@@ -426,31 +395,10 @@
         }
 
         /// <summary>
-        /// Get a  table item at a specific ledger version from the table identified
-        /// by the handle {table_handle} in the path and a [simple] "key" (TableItemRequest)
-        /// provided by the request body.
-        /// 
-        /// Further details are provider <see cref="https://fullnode.devnet.aptoslabs.com/v1/spec#/operations/get_table_item">here</see>
+        /// Gets table item that represents a coin resource
+        /// See <see cref="GetTableItem(Action{string}, string, string, string, string)">GetTableItem</see>
         /// </summary>
         /// <param name="callback">Callback function used after response is received.</param>
-<<<<<<< HEAD
-        /// <param name="handle">The identifier for the given table</param>
-        /// <param name="keyType">String representation of an on-chain Move tag that is exposed in the transaction, e.g. "0x1::string::String"</param>
-        /// <param name="valueType">String representation of an on-chain Move type value, e.g. "0x3::token::CollectionData"</param>
-        /// <param name="key">The value of the table item's key, e.g. the name of a collection.</param>
-        /// <returns>Calls <c>callback</c> function with a JSON object representing a table item - null if the request fails.</returns>
-        public IEnumerator GetTableItem(Action<string> callback, string handle, string keyType, string valueType, string key)
-        {
-            TableItemRequest tableItemRequest = new TableItemRequest
-            {
-                KeyType = keyType,
-                ValueType = valueType,
-                Key = key
-            };
-            string tableItemRequestJson = JsonConvert.SerializeObject(tableItemRequest);
-
-            string getTableItemURL = Endpoint + "/tables/" + handle + "/item";
-=======
         /// <param name="handle">The identifier for the given table.</param>
         /// <param name="keyType">String representation of an on-chain Move tag that is exposed in the transaction.</param>
         /// <param name="valueType">String representation of an on-chain Move type value.</param>
@@ -460,37 +408,35 @@
         public IEnumerator GetTableItemCoin(Action<AccountResourceCoin, ResponseInfo> callback, string handle, string keyType, string valueType, string key)
         {
             string getTableItemURL = Endpoint + "/tables/" + handle + "/item/";
->>>>>>> f0fa7035
             Uri getTableItemURI = new Uri(getTableItemURL);
             var request = RequestClient.SubmitRequest(getTableItemURI);
 
-<<<<<<< HEAD
-            var request = new UnityWebRequest(getTableItemURI, "POST");
-            byte[] jsonToSend = new UTF8Encoding().GetBytes(tableItemRequestJson);
-            request.uploadHandler = new UploadHandlerRaw(jsonToSend);
-            request.downloadHandler = new DownloadHandlerBuffer();
-            request.SetRequestHeader("Content-Type", "application/json");
-
-=======
->>>>>>> f0fa7035
             request.SendWebRequest();
             while (!request.isDone)
             {
                 yield return null;
             }
 
+            ResponseInfo responseInfo = new ResponseInfo();
             if (request.result == UnityWebRequest.Result.ConnectionError)
             {
-                callback(null);
+                responseInfo.status = ResponseInfo.Status.Failed;
+                responseInfo.message = "Error while sending request for table item. " + request.error;
+                callback(null, responseInfo);
             }
             if (request.responseCode == 404)
             {
-                callback(null);
+                responseInfo.status = ResponseInfo.Status.NotFound;
+                responseInfo.message = "Table item not found. " + request.error;
+                callback(null, responseInfo);
             }
             else
             {
                 string response = request.downloadHandler.text;
-                callback(response);
+                AccountResourceCoin acctResource = JsonConvert.DeserializeObject<AccountResourceCoin>(response);
+                responseInfo.status = ResponseInfo.Status.Success;
+                responseInfo.message = response;
+                callback(acctResource, responseInfo);
             }
 
             request.Dispose();
@@ -498,25 +444,19 @@
         }
 
         /// <summary>
-<<<<<<< HEAD
-        /// Gets table item that represents a coin resource
-        /// See <see cref="GetTableItem(Action{string}, string, string, string, string)">GetTableItem</see>
-=======
         /// Get a  table item at a specific ledger version from the table identified
         /// by the handle {table_handle} in the path and a [simple] "key" (TableItemRequest)
         /// provided by the request body.
         ///
         /// Further details are provider <see cref="https://fullnode.devnet.aptoslabs.com/v1/spec#/operations/get_table_item">here</see>
->>>>>>> f0fa7035
         /// </summary>
         /// <param name="callback">Callback function used after response is received.</param>
-        /// <param name="handle">The identifier for the given table.</param>
-        /// <param name="keyType">String representation of an on-chain Move tag that is exposed in the transaction.</param>
-        /// <param name="valueType">String representation of an on-chain Move type value.</param>
-        /// <param name="key">The value of the table item's key, e.g. the name of a collection</param>
-        /// <returns>Calls <c>callback</c> function with <c>(AccountResourceCoing, ResponseInfo)</c>:\n 
-        /// An object representing the account resource that holds the coin's information - null if the request fails, and a response object the contains the response details.</returns>
-        public IEnumerator GetTableItemCoin(Action<AccountResourceCoin, ResponseInfo> callback, string handle, string keyType, string valueType, string key)
+        /// <param name="handle">The identifier for the given table</param>
+        /// <param name="keyType">String representation of an on-chain Move tag that is exposed in the transaction, e.g. "0x1::string::String"</param>
+        /// <param name="valueType">String representation of an on-chain Move type value, e.g. "0x3::token::CollectionData"</param>
+        /// <param name="key">The value of the table item's key, e.g. the name of a collection.</param>
+        /// <returns>Calls <c>callback</c> function with a JSON object representing a table item - null if the request fails.</returns>
+        public IEnumerator GetTableItem(Action<string> callback, string handle, string keyType, string valueType, string key)
         {
             TableItemRequest tableItemRequest = new TableItemRequest
             {
@@ -524,46 +464,35 @@
                 ValueType = valueType,
                 Key = key
             };
-
-            string getTableItemURL = Endpoint + "/tables/" + handle + "/item/";
+            string tableItemRequestJson = JsonConvert.SerializeObject(tableItemRequest);
+
+            string getTableItemURL = Endpoint + "/tables/" + handle + "/item";
             Uri getTableItemURI = new Uri(getTableItemURL);
             var request = RequestClient.SubmitRequest(getTableItemURI, UnityWebRequest.kHttpVerbPOST);
 
-<<<<<<< HEAD
-            UnityWebRequest request = UnityWebRequest.Get(getTableItemURI);
-=======
             byte[] jsonToSend = new UTF8Encoding().GetBytes(tableItemRequestJson);
             request.uploadHandler = new UploadHandlerRaw(jsonToSend);
             request.downloadHandler = new DownloadHandlerBuffer();
             request.SetRequestHeader("Content-Type", "application/json");
 
->>>>>>> f0fa7035
             request.SendWebRequest();
             while (!request.isDone)
             {
                 yield return null;
             }
 
-            ResponseInfo responseInfo = new ResponseInfo();
             if (request.result == UnityWebRequest.Result.ConnectionError)
             {
-                responseInfo.status = ResponseInfo.Status.Failed;
-                responseInfo.message = "Error while sending request for table item. " + request.error;
-                callback(null, responseInfo);
+                callback(null);
             }
             if (request.responseCode == 404)
             {
-                responseInfo.status = ResponseInfo.Status.NotFound;
-                responseInfo.message = "Table item not found. " + request.error;
-                callback(null, responseInfo);
+                callback(null);
             }
             else
             {
                 string response = request.downloadHandler.text;
-                AccountResourceCoin acctResource = JsonConvert.DeserializeObject<AccountResourceCoin>(response);
-                responseInfo.status = ResponseInfo.Status.Success;
-                responseInfo.message = response;
-                callback(acctResource, responseInfo);
+                callback(response);
             }
 
             request.Dispose();
@@ -2413,8 +2342,6 @@
             yield return getTableItemCor;
             callback(tableItemResp);
         }
-<<<<<<< HEAD
-=======
 
         /// <summary>
         /// Get a resource of a given type from an account.
@@ -2460,7 +2387,6 @@
 
             request.Dispose();
         }
->>>>>>> f0fa7035
         #endregion
 
         #region Utilities
